--- conflicted
+++ resolved
@@ -1,6 +1,6 @@
 # **Upcoming release**
 
-TODO
+- #270 Fix rename import statement with dots and as keyword (@climbus)
 
 # Release 0.21.0
 
@@ -27,15 +27,10 @@
 
 - #391, #376 Fix improper replacement when extracting attribute access expression with `similar=True` (@climbus)
 - #396 Fix improper replacement when extracting index access expression with `similar=True` (@lieryan)
-<<<<<<< HEAD
-- #270 Fix rename import statement with dots and as keyword (@climbus)
-- #293 Fix rename global var affects list comprehension (@climbus)
-=======
 
 ## New feature
 
 - #434 Move read() to FileSystemCommands (@lieryan)
->>>>>>> 762b7dff
 
 ## Misc
 
