# **Upcoming release**
<<<<<<< HEAD
## New feature 
- #473 Pyproject.toml support (@bageljrkhanofemus)
=======

# New feature

- #489 Rope now publishes documentations to readthedocs.org (@bageljrkhanofemus)
>>>>>>> b58f2767

# Improvement

- #479 Add ABC and type hints for TaskHandle and JobSet (@bageljrkhanofemus)
- #486 Drop Python 2 support (@bageljrkhanofemus, @lieryan)
- #487 Improved value inference of __all__ declaration (@lieryan)
- #424 Add some basic __repr__ to make it easier for debugging (@lieryan)

# Release 1.1.1

## Bug fixes

- #476 Fix rope.contrib.autoimport package missing from release (@bageljrkhanofemus)

# Release 1.1.0

Date: 2022-05-25

## New feature

- #464 Add new autoimport implementation that uses a sqllite3 database, cache all available modules quickly, search for names and produce import statements, sort import statements. (@bageljrkhanofemus)

## Bug fixes

- #419 Fix bug while moving decorated function (@dryobates)
- #439 Fix bug while moving decorated class (@dryobates)
- #461 Fix bug while extracting method with list comprehension in class method (@dryobates)
- #440 Fix bug while inlining function with type hints in signature (@dryobates)

## Deprecation

- The pickle-based autoimport implementation is still the default, but will be deprecated sometime in the future.

# Release 1.0.0

Date: 2022-04-08

## Syntax support

- #400 Drop Python 2.7 support

## Bug fixes

- #459 Fix bug while extracting method with augmented assignment to subscript in try block (@dryobates)

# Release 0.23.0

## Syntax support

- #451, $456 Implement structural pattern matching (PEP634) (@lieryan)
- #458 Improve the heuristic for joining lines when extracting one line
  expression (@lieryan)

## Bug fixes

- #134, #453 Preserve newline format when writing files  (@lieryan)
- #457 Fix extract info collection for list comprehension with multiple targets
  (@lieryan)

## Documentation

- #455 Fix typo (@Jasha10)


# Release 0.22.0

Date: 2021-11-23

## Syntax support

- #443 Implement `yield from` syntax support to patchedast.py

## Bug fixes

- #445, #446 Improve empty tuple and handling of parentheses around tuple
- #270, #432 Fix rename import statement with dots and as keyword (@climbus)

## Misc

- #447 Add Python 3.10 to tests

# Release 0.21.1

Date: 2021-11-11

## Bug fixes

- #441. Start publishing wheel packages to allow offline installs

# Release 0.21.0

Date: 2021-10-18

## Syntax support

- #392, #316 Handle `global` keyword when extracting method (@climbus)
- context manager:
  - #387, #433 Implement extract refactoring for code containing `async with` (@lieryan)
  - #398, #104 Fix parsing of nested `with` statement/context manager (@climbus)
- list/set/dict/generator comprehension scope issues:
  - #422 Added scopes for comprehension expressions as part of #293 (@climbus)
  - #426, #429 Added support for checking scopes by offset as part of #293 (@climbus)
  - #293, #430 Fix renaming global var affects list comprehension (@climbus)
  - #395, #315 Reuse of variable in comprehensions confuses method extraction (@climbus)
  - #436 Fix error `TypeError: 'PyDefinedObject' object is not subscriptable` (@lieryan)
- f-string:
  - #303, #420 Fix inlining into f-string containing quote characters (@lieryan)
- inline assignment/walrus operator:
  - #423 Fix `AttributeError: '_ExpressionVisitor' object has no attribute 'defineds'` (@lieryan)

## Bug fixes

- #391, #376 Fix improper replacement when extracting attribute access expression with `similar=True` (@climbus)
- #396 Fix improper replacement when extracting index access expression with `similar=True` (@lieryan)

## New feature

- #434 Move read() to FileSystemCommands (@lieryan)

## Misc

- #410 Setup all-contributors bot (@lieryan)
- #404 Blacken source code, rope now follows black code style (@climbus)
- #399 Add Github Actions to enforce black code style (@lieryan)
- #403 Remove plain 'unittest' only runner (@lieryan)


# Release 0.20.1

Date: 2021-09-18

## Bug fixes

- Fix caller of `_namedexpr_last()` throwing exception due to returning unexpected list
  instead of boolean



# Release 0.20.0

Date: 2021-09-18

## New feature

- #377 Added the ability to extract method to @staticmethod/@classmethod (@climbus)
- #374 Changed Organize import to keep variables listed in `__all__`
- Change default .ropeproject/config.py to ignore code in folders named
  .venv and venv (@0x1e02)

## Syntax support

- #372 Add extract method refactoring of code containing `exec` (@ceridwen)
- #389 Add extract method refactoring of code containing `async def`, `async for`, and `await`
- #365, #386 Support extract method of expressions containing inline assignment (walrus operator)

## Bug fixes

- #380 Fix list of variables that are returned and/or turned into argument when extracting method in a loop


# Previous releases

[Changelog from pre-0.10.0](https://github.com/python-rope/rope/blob/595af418e7e7e844dcce600778e1c650c2fc0ba1/docs/done.rst).<|MERGE_RESOLUTION|>--- conflicted
+++ resolved
@@ -1,13 +1,8 @@
 # **Upcoming release**
-<<<<<<< HEAD
+
 ## New feature 
 - #473 Pyproject.toml support (@bageljrkhanofemus)
-=======
-
-# New feature
-
 - #489 Rope now publishes documentations to readthedocs.org (@bageljrkhanofemus)
->>>>>>> b58f2767
 
 # Improvement
 
