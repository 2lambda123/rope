--- conflicted
+++ resolved
@@ -15,11 +15,8 @@
 - #398, #104 Fix parsing of nested `with` statement/context manager (@climbus)
 - #391, #376 Fix improper replacement when extracting attribute access expression with `similar=True` (@climbus)
 - #396 Fix improper replacement when extracting index access expression with `similar=True` (@lieryan)
-<<<<<<< HEAD
 - #270 Fix rename import statement with dots and as keyword (@climbus)
-=======
 - #293 Fix rename global var affects list comprehension (@climbus)
->>>>>>> 030d4746
 
 ## Misc
 
