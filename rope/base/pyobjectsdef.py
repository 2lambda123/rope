from rope.base import (
    arguments,
    ast,
<<<<<<< HEAD
    astutils,
    builtins,
    codeanalyze,
    evaluate,
    exceptions,
=======
    nameanalyze,
    pyobjects,
>>>>>>> a8fb5bdc
    fscommands,
    libutils,
    pynamesdef,
    pyobjects,
    pyscopes,
    utils,
)
from rope.base.oi import soi


class PyFunction(pyobjects.PyFunction):
    def __init__(self, pycore, ast_node, parent):
        pyobjects.AbstractFunction.__init__(self)
        pyobjects.PyDefinedObject.__init__(self, pycore, ast_node, parent)
        self.arguments = self.ast_node.args
        self.parameter_pyobjects = pynamesdef._Inferred(
            self._infer_parameters, self.get_module()._get_concluded_data()
        )
        self.returned = pynamesdef._Inferred(self._infer_returned)
        self.parameter_pynames = None

    def _create_structural_attributes(self):
        return {}

    def _create_concluded_attributes(self):
        return {}

    def _create_scope(self):
        return pyscopes.FunctionScope(self.pycore, self, _FunctionVisitor)

    def _infer_parameters(self):
        pyobjects = soi.infer_parameter_objects(self)
        self._handle_special_args(pyobjects)
        return pyobjects

    def _infer_returned(self, args=None):
        return soi.infer_returned_object(self, args)

    def _handle_special_args(self, pyobjects):
        if len(pyobjects) == len(self.arguments.args):
            if self.arguments.vararg:
                pyobjects.append(builtins.get_list())
            if self.arguments.kwarg:
                pyobjects.append(builtins.get_dict())

    def _set_parameter_pyobjects(self, pyobjects):
        if pyobjects is not None:
            self._handle_special_args(pyobjects)
        self.parameter_pyobjects.set(pyobjects)

    def get_parameters(self):
        if self.parameter_pynames is None:
            result = {}
            for index, name in enumerate(self.get_param_names()):
                # TODO: handle tuple parameters
                result[name] = pynamesdef.ParameterName(self, index)
            self.parameter_pynames = result
        return self.parameter_pynames

    def get_parameter(self, index):
        if index < len(self.parameter_pyobjects.get()):
            return self.parameter_pyobjects.get()[index]

    def get_returned_object(self, args):
        return self.returned.get(args)

    def get_name(self):
        return self.get_ast().name

    def get_param_names(self, special_args=True):
        # TODO: handle tuple parameters
        result = [node.arg for node in self.arguments.args if isinstance(node, ast.arg)]
        if special_args:
            if self.arguments.vararg:
                result.append(self.arguments.vararg.arg)
            if self.arguments.kwarg:
                result.append(self.arguments.kwarg.arg)
        return result

    def get_kind(self):
        """Get function type

        It returns one of 'function', 'method', 'staticmethod' or
        'classmethod' strs.

        """
        scope = self.parent.get_scope()
        if isinstance(self.parent, PyClass):
            for decorator in self.decorators:
                pyname = evaluate.eval_node(scope, decorator)
                if pyname == builtins.builtins["staticmethod"]:
                    return "staticmethod"
                if pyname == builtins.builtins["classmethod"]:
                    return "classmethod"
            return "method"
        return "function"

    @property
    def decorators(self):
        try:
            return self.ast_node.decorator_list
        except AttributeError:
            return getattr(self.ast_node, "decorators", None)


class PyComprehension(pyobjects.PyComprehension):
    def __init__(self, pycore, ast_node, parent):
        self.visitor_class = _ComprehensionVisitor
        pyobjects.PyObject.__init__(self, type_="Comp")
        pyobjects.PyDefinedObject.__init__(self, pycore, ast_node, parent)

    def _create_scope(self):
        return pyscopes.ComprehensionScope(self.pycore, self, _ComprehensionVisitor)

    def get_kind(self):
        return "Comprehension"


class PyClass(pyobjects.PyClass):
    def __init__(self, pycore, ast_node, parent):
        self.visitor_class = _ClassVisitor
        pyobjects.AbstractClass.__init__(self)
        pyobjects.PyDefinedObject.__init__(self, pycore, ast_node, parent)
        self.parent = parent
        self._superclasses = self.get_module()._get_concluded_data()

    def get_superclasses(self):
        if self._superclasses.get() is None:
            self._superclasses.set(self._get_bases())
        return self._superclasses.get()

    def get_name(self):
        return self.get_ast().name

    def _create_concluded_attributes(self):
        result = {}
        for base in reversed(self.get_superclasses()):
            result.update(base.get_attributes())
        return result

    def _get_bases(self):
        result = []
        for base_name in self.ast_node.bases:
            base = evaluate.eval_node(self.parent.get_scope(), base_name)
            if (
                base is not None
                and base.get_object().get_type() == pyobjects.get_base_type("Type")
            ):
                result.append(base.get_object())
        return result

    def _create_scope(self):
        return pyscopes.ClassScope(self.pycore, self)


class PyModule(pyobjects.PyModule):
    def __init__(self, pycore, source=None, resource=None, force_errors=False):
        ignore = pycore.project.prefs.get("ignore_syntax_errors", False)
        syntax_errors = force_errors or not ignore
        self.has_errors = False
        try:
            source, node = self._init_source(pycore, source, resource)
        except exceptions.ModuleSyntaxError:
            self.has_errors = True
            if syntax_errors:
                raise
            else:
                source = "\n"
                node = ast.parse("\n")
        self.source_code = source
        self.star_imports = []
        self.visitor_class = _GlobalVisitor
        self.coding = fscommands.read_str_coding(self.source_code)
        super().__init__(pycore, node, resource)

    def _init_source(self, pycore, source_code, resource):
        filename = "string"
        if resource:
            filename = resource.path
        try:
            if source_code is None:
                source_bytes = resource.read_bytes()
                source_code, _ = fscommands.file_data_to_unicode(source_bytes)
            else:
                if isinstance(source_code, str):
                    source_bytes = fscommands.unicode_to_file_data(source_code)
                else:
                    source_bytes = source_code
            ast_node = ast.parse(source_bytes, filename=filename)
        except SyntaxError as e:
            raise exceptions.ModuleSyntaxError(filename, e.lineno, e.msg)
        except UnicodeDecodeError as e:
            raise exceptions.ModuleSyntaxError(filename, 1, "%s" % (e.reason))
        return source_code, ast_node

    @utils.prevent_recursion(lambda: {})
    def _create_concluded_attributes(self):
        result = {}
        for star_import in self.star_imports:
            result.update(star_import.get_names())
        return result

    def _create_scope(self):
        return pyscopes.GlobalScope(self.pycore, self)

    @property
    @utils.saveit
    def lines(self):
        """A `SourceLinesAdapter`"""
        return codeanalyze.SourceLinesAdapter(self.source_code)

    @property
    @utils.saveit
    def logical_lines(self):
        """A `LogicalLinesFinder`"""
        return codeanalyze.CachingLogicalLineFinder(self.lines)

    def get_name(self):
        return libutils.modname(self.resource) if self.resource else ""


class PyPackage(pyobjects.PyPackage):
    def __init__(self, pycore, resource=None, force_errors=False):
        self.resource = resource
        init_dot_py = self._get_init_dot_py()
        if init_dot_py is not None:
            ast_node = pycore.project.get_pymodule(
                init_dot_py, force_errors=force_errors
            ).get_ast()
        else:
            ast_node = ast.parse("\n")
        super().__init__(pycore, ast_node, resource)

    def _create_structural_attributes(self):
        result = {}
        modname = libutils.modname(self.resource)
        extension_submodules = self.pycore._builtin_submodules(modname)
        for name, module in extension_submodules.items():
            result[name] = builtins.BuiltinName(module)
        if self.resource is None:
            return result
        for name, resource in self._get_child_resources().items():
            result[name] = pynamesdef.ImportedModule(self, resource=resource)
        return result

    def _create_concluded_attributes(self):
        result = {}
        init_dot_py = self._get_init_dot_py()
        if init_dot_py:
            init_object = self.pycore.project.get_pymodule(init_dot_py)
            result.update(init_object.get_attributes())
        return result

    def _get_child_resources(self):
        result = {}
        for child in self.resource.get_children():
            if child.is_folder():
                result[child.name] = child
            elif child.name.endswith(".py") and child.name != "__init__.py":
                name = child.name[:-3]
                result[name] = child
        return result

    def _get_init_dot_py(self):
        if self.resource is not None and self.resource.has_child("__init__.py"):
            return self.resource.get_child("__init__.py")
        else:
            return None

    def _create_scope(self):
        return self.get_module().get_scope()

    def get_module(self):
        init_dot_py = self._get_init_dot_py()
        if init_dot_py:
            return self.pycore.project.get_pymodule(init_dot_py)
        return self

    def get_name(self):
        return libutils.modname(self.resource) if self.resource else ""


class _AnnAssignVisitor(ast.RopeNodeVisitor):
    def __init__(self, scope_visitor):
        self.scope_visitor = scope_visitor
        self.assigned_ast = None
        self.type_hint = None

    def _AnnAssign(self, node):
        self.assigned_ast = node.value
        self.type_hint = node.annotation

        self.visit(node.target)

    def _assigned(self, name, assignment=None):
        self.scope_visitor._assigned(name, assignment)

    def _Name(self, node):
        assignment = pynamesdef.AssignmentValue(
            self.assigned_ast, assign_type=True, type_hint=self.type_hint
        )
        self._assigned(node.id, assignment)

    def _Tuple(self, node):
        names = nameanalyze.get_name_levels(node)
        for name, levels in names:
            assignment = None
            if self.assigned_ast is not None:
                assignment = pynamesdef.AssignmentValue(self.assigned_ast, levels)
            self._assigned(name, assignment)

    def _Annotation(self, node):
        pass

    def _Attribute(self, node):
        pass

    def _Subscript(self, node):
        pass

    def _Slice(self, node):
        pass


class _ExpressionVisitor(ast.RopeNodeVisitor):
    def __init__(self, scope_visitor):
        self.scope_visitor = scope_visitor

    def _assigned(self, name, assignment=None):
        self.scope_visitor._assigned(name, assignment)

    def _GeneratorExp(self, node):
        list_comp = PyComprehension(
            self.scope_visitor.pycore, node, self.scope_visitor.owner_object
        )
        self.scope_visitor.defineds.append(list_comp)

    def _SetComp(self, node):
        self._GeneratorExp(node)

    def _ListComp(self, node):
        self._GeneratorExp(node)

    def _DictComp(self, node):
        self._GeneratorExp(node)

    def _NamedExpr(self, node):
        _AssignVisitor(self).visit(node.target)
        self.visit(node.value)


class _AssignVisitor(ast.RopeNodeVisitor):
    def __init__(self, scope_visitor):
        self.scope_visitor = scope_visitor
        self.assigned_ast = None

    def _Assign(self, node):
        self.assigned_ast = node.value
        for child_node in node.targets:
            self.visit(child_node)
        _ExpressionVisitor(self.scope_visitor).visit(node.value)

    def _assigned(self, name, assignment=None):
        self.scope_visitor._assigned(name, assignment)

    def _Name(self, node):
        assignment = None
        if self.assigned_ast is not None:
            assignment = pynamesdef.AssignmentValue(self.assigned_ast)
        self._assigned(node.id, assignment)

    def _Tuple(self, node):
        names = nameanalyze.get_name_levels(node)
        for name, levels in names:
            assignment = None
            if self.assigned_ast is not None:
                assignment = pynamesdef.AssignmentValue(self.assigned_ast, levels)
            self._assigned(name, assignment)

    def _Attribute(self, node):
        pass

    def _Subscript(self, node):
        pass

    def _Slice(self, node):
        pass


class _ScopeVisitor(_ExpressionVisitor):
    def __init__(self, pycore, owner_object):
        _ExpressionVisitor.__init__(self, scope_visitor=self)
        self.pycore = pycore
        self.owner_object = owner_object
        self.names = {}
        self.defineds = []

    def get_module(self):
        if self.owner_object is not None:
            return self.owner_object.get_module()
        else:
            return None

    def _ClassDef(self, node):
        pyclass = PyClass(self.pycore, node, self.owner_object)
        self.names[node.name] = pynamesdef.DefinedName(pyclass)
        self.defineds.append(pyclass)

    def _FunctionDef(self, node):
        pyfunction = PyFunction(self.pycore, node, self.owner_object)
        for decorator in pyfunction.decorators:
            if isinstance(decorator, ast.Name) and decorator.id == "property":
                if isinstance(self, _ClassVisitor):
                    type_ = builtins.Property(pyfunction)
                    arg = pynamesdef.UnboundName(pyobjects.PyObject(self.owner_object))

                    def _eval(type_=type_, arg=arg):
                        return type_.get_property_object(
                            arguments.ObjectArguments([arg])
                        )

                    lineno = utils.guess_def_lineno(self.get_module(), node)

                    self.names[node.name] = pynamesdef.EvaluatedName(
                        _eval, module=self.get_module(), lineno=lineno
                    )
                    break
        else:
            self.names[node.name] = pynamesdef.DefinedName(pyfunction)
        self.defineds.append(pyfunction)

    def _AsyncFunctionDef(self, node):
        return self._FunctionDef(node)

    def _Assign(self, node):
        _AssignVisitor(self).visit(node)

    def _AnnAssign(self, node):
        _AnnAssignVisitor(self).visit(node)

    def _AugAssign(self, node):
        pass

    def _For(self, node):
        self._update_evaluated(node.target, node.iter, ".__iter__().next()")
        for child in node.body + node.orelse:
            self.visit(child)

    def _AsyncFor(self, node):
        return self._For(node)

    def _assigned(self, name, assignment):
        pyname = self.names.get(name, None)
        if pyname is None:
            pyname = pynamesdef.AssignedName(module=self.get_module())
        if isinstance(pyname, pynamesdef.AssignedName):
            if assignment is not None:
                pyname.assignments.append(assignment)
            self.names[name] = pyname

    def _update_evaluated(
        self, targets, assigned, evaluation="", eval_type=False, type_hint=None
    ):
        result = {}
        if isinstance(targets, str):
            assignment = pynamesdef.AssignmentValue(assigned, [], evaluation, eval_type)
            self._assigned(targets, assignment)
        else:
            names = nameanalyze.get_name_levels(targets)
            for name, levels in names:
                assignment = pynamesdef.AssignmentValue(
                    assigned, levels, evaluation, eval_type
                )
                self._assigned(name, assignment)
        return result

    def _With(self, node):
        for item in node.items:
            if item.optional_vars:
                self._update_evaluated(
                    item.optional_vars, item.context_expr, ".__enter__()"
                )
        for child in node.body:
            self.visit(child)

    def _AsyncWith(self, node):
        return self._With(node)

    def _excepthandler(self, node):
        node_name_type = str
        if node.name is not None and isinstance(node.name, node_name_type):
            type_node = node.type
            if isinstance(node.type, ast.Tuple) and type_node.elts:
                type_node = type_node.elts[0]
            self._update_evaluated(node.name, type_node, eval_type=True)

        for child in node.body:
            self.visit(child)

    def _ExceptHandler(self, node):
        self._excepthandler(node)

    def _Import(self, node):
        for import_pair in node.names:
            module_name = import_pair.name
            alias = import_pair.asname
            first_package = module_name.split(".")[0]
            if alias is not None:
                imported = pynamesdef.ImportedModule(self.get_module(), module_name)
                if not self._is_ignored_import(imported):
                    self.names[alias] = imported
            else:
                imported = pynamesdef.ImportedModule(self.get_module(), first_package)
                if not self._is_ignored_import(imported):
                    self.names[first_package] = imported

    def _ImportFrom(self, node):
        level = 0
        if node.level:
            level = node.level
        imported_module = pynamesdef.ImportedModule(
            self.get_module(),
            node.module or "",
            level,
        )
        if self._is_ignored_import(imported_module):
            return
        if len(node.names) == 1 and node.names[0].name == "*":
            if isinstance(self.owner_object, PyModule):
                self.owner_object.star_imports.append(StarImport(imported_module))
        else:
            for imported_name in node.names:
                imported = imported_name.name
                alias = imported_name.asname
                if alias is not None:
                    imported = alias
                self.names[imported] = pynamesdef.ImportedName(
                    imported_module, imported_name.name
                )

    def _is_ignored_import(self, imported_module):
        if not self.pycore.project.prefs.get("ignore_bad_imports", False):
            return False
        return not isinstance(imported_module.get_object(), pyobjects.AbstractModule)

    def _Global(self, node):
        module = self.get_module()
        for name in node.names:
            if module is not None:
                try:
                    pyname = module[name]
                except exceptions.AttributeNotFoundError:
                    pyname = pynamesdef.AssignedName(node.lineno)
            self.names[name] = pyname


class _ComprehensionVisitor(_ScopeVisitor):
    def _comprehension(self, node):
        self.visit(node.target)
        self.visit(node.iter)

    def _Name(self, node):
        if isinstance(node.ctx, ast.Store):
            self.names[node.id] = self._get_pyobject(node)

    def _get_pyobject(self, node):
        return pynamesdef.AssignedName(lineno=node.lineno, module=self.get_module())


class _GlobalVisitor(_ScopeVisitor):
    def __init__(self, pycore, owner_object):
        super().__init__(pycore, owner_object)


class _ClassVisitor(_ScopeVisitor):
    def __init__(self, pycore, owner_object):
        super().__init__(pycore, owner_object)

    def _FunctionDef(self, node):
        _ScopeVisitor._FunctionDef(self, node)
        if len(node.args.args) > 0:
            first = node.args.args[0]
            new_visitor = None
            if isinstance(first, ast.arg):
                new_visitor = _ClassInitVisitor(self, first.arg)
            if new_visitor is not None:
                for child in ast.iter_child_nodes(node):
                    new_visitor.visit(child)


class _FunctionVisitor(_ScopeVisitor):
    def __init__(self, pycore, owner_object):
        super().__init__(pycore, owner_object)
        self.returned_asts = []
        self.generator = False

    def _Return(self, node):
        if node.value is not None:
            self.returned_asts.append(node.value)

    def _Yield(self, node):
        if node.value is not None:
            self.returned_asts.append(node.value)
        self.generator = True


class _ClassInitVisitor(_AssignVisitor):
    def __init__(self, scope_visitor, self_name):
        super().__init__(scope_visitor)
        self.self_name = self_name

    def _Attribute(self, node):
        if not isinstance(node.ctx, ast.Store):
            return
        if isinstance(node.value, ast.Name) and node.value.id == self.self_name:
            if node.attr not in self.scope_visitor.names:
                self.scope_visitor.names[node.attr] = pynamesdef.AssignedName(
                    lineno=node.lineno, module=self.scope_visitor.get_module()
                )
            if self.assigned_ast is not None:
                pyname = self.scope_visitor.names[node.attr]
                if isinstance(pyname, pynamesdef.AssignedName):
                    pyname.assignments.append(
                        pynamesdef.AssignmentValue(self.assigned_ast)
                    )

    def _Tuple(self, node):
        if not isinstance(node.ctx, ast.Store):
            return
        for child in ast.iter_child_nodes(node):
            self.visit(child)

    def _Name(self, node):
        pass

    def _FunctionDef(self, node):
        pass

    def _ClassDef(self, node):
        pass

    def _For(self, node):
        pass

    def _With(self, node):
        pass


class StarImport:
    def __init__(self, imported_module):
        self.imported_module = imported_module

    def get_names(self):
        result = {}
        imported = self.imported_module.get_object()
        for name in imported:
            if not name.startswith("_"):
                result[name] = pynamesdef.ImportedName(self.imported_module, name)
        return result<|MERGE_RESOLUTION|>--- conflicted
+++ resolved
@@ -1,30 +1,25 @@
+import rope.base.builtins
+import rope.base.codeanalyze
+import rope.base.evaluate
+import rope.base.libutils
+import rope.base.oi.soi
+import rope.base.pyscopes
 from rope.base import (
-    arguments,
+    pynamesdef,
+    exceptions,
     ast,
-<<<<<<< HEAD
-    astutils,
-    builtins,
-    codeanalyze,
-    evaluate,
-    exceptions,
-=======
     nameanalyze,
     pyobjects,
->>>>>>> a8fb5bdc
     fscommands,
-    libutils,
-    pynamesdef,
-    pyobjects,
-    pyscopes,
+    arguments,
     utils,
 )
-from rope.base.oi import soi
 
 
 class PyFunction(pyobjects.PyFunction):
     def __init__(self, pycore, ast_node, parent):
-        pyobjects.AbstractFunction.__init__(self)
-        pyobjects.PyDefinedObject.__init__(self, pycore, ast_node, parent)
+        rope.base.pyobjects.AbstractFunction.__init__(self)
+        rope.base.pyobjects.PyDefinedObject.__init__(self, pycore, ast_node, parent)
         self.arguments = self.ast_node.args
         self.parameter_pyobjects = pynamesdef._Inferred(
             self._infer_parameters, self.get_module()._get_concluded_data()
@@ -39,22 +34,22 @@
         return {}
 
     def _create_scope(self):
-        return pyscopes.FunctionScope(self.pycore, self, _FunctionVisitor)
+        return rope.base.pyscopes.FunctionScope(self.pycore, self, _FunctionVisitor)
 
     def _infer_parameters(self):
-        pyobjects = soi.infer_parameter_objects(self)
+        pyobjects = rope.base.oi.soi.infer_parameter_objects(self)
         self._handle_special_args(pyobjects)
         return pyobjects
 
     def _infer_returned(self, args=None):
-        return soi.infer_returned_object(self, args)
+        return rope.base.oi.soi.infer_returned_object(self, args)
 
     def _handle_special_args(self, pyobjects):
         if len(pyobjects) == len(self.arguments.args):
             if self.arguments.vararg:
-                pyobjects.append(builtins.get_list())
+                pyobjects.append(rope.base.builtins.get_list())
             if self.arguments.kwarg:
-                pyobjects.append(builtins.get_dict())
+                pyobjects.append(rope.base.builtins.get_dict())
 
     def _set_parameter_pyobjects(self, pyobjects):
         if pyobjects is not None:
@@ -100,10 +95,10 @@
         scope = self.parent.get_scope()
         if isinstance(self.parent, PyClass):
             for decorator in self.decorators:
-                pyname = evaluate.eval_node(scope, decorator)
-                if pyname == builtins.builtins["staticmethod"]:
+                pyname = rope.base.evaluate.eval_node(scope, decorator)
+                if pyname == rope.base.builtins.builtins["staticmethod"]:
                     return "staticmethod"
-                if pyname == builtins.builtins["classmethod"]:
+                if pyname == rope.base.builtins.builtins["classmethod"]:
                     return "classmethod"
             return "method"
         return "function"
@@ -119,11 +114,13 @@
 class PyComprehension(pyobjects.PyComprehension):
     def __init__(self, pycore, ast_node, parent):
         self.visitor_class = _ComprehensionVisitor
-        pyobjects.PyObject.__init__(self, type_="Comp")
-        pyobjects.PyDefinedObject.__init__(self, pycore, ast_node, parent)
+        rope.base.pyobjects.PyObject.__init__(self, type_="Comp")
+        rope.base.pyobjects.PyDefinedObject.__init__(self, pycore, ast_node, parent)
 
     def _create_scope(self):
-        return pyscopes.ComprehensionScope(self.pycore, self, _ComprehensionVisitor)
+        return rope.base.pyscopes.ComprehensionScope(
+            self.pycore, self, _ComprehensionVisitor
+        )
 
     def get_kind(self):
         return "Comprehension"
@@ -132,8 +129,8 @@
 class PyClass(pyobjects.PyClass):
     def __init__(self, pycore, ast_node, parent):
         self.visitor_class = _ClassVisitor
-        pyobjects.AbstractClass.__init__(self)
-        pyobjects.PyDefinedObject.__init__(self, pycore, ast_node, parent)
+        rope.base.pyobjects.AbstractClass.__init__(self)
+        rope.base.pyobjects.PyDefinedObject.__init__(self, pycore, ast_node, parent)
         self.parent = parent
         self._superclasses = self.get_module()._get_concluded_data()
 
@@ -154,16 +151,17 @@
     def _get_bases(self):
         result = []
         for base_name in self.ast_node.bases:
-            base = evaluate.eval_node(self.parent.get_scope(), base_name)
+            base = rope.base.evaluate.eval_node(self.parent.get_scope(), base_name)
             if (
                 base is not None
-                and base.get_object().get_type() == pyobjects.get_base_type("Type")
+                and base.get_object().get_type()
+                == rope.base.pyobjects.get_base_type("Type")
             ):
                 result.append(base.get_object())
         return result
 
     def _create_scope(self):
-        return pyscopes.ClassScope(self.pycore, self)
+        return rope.base.pyscopes.ClassScope(self.pycore, self)
 
 
 class PyModule(pyobjects.PyModule):
@@ -214,22 +212,22 @@
         return result
 
     def _create_scope(self):
-        return pyscopes.GlobalScope(self.pycore, self)
+        return rope.base.pyscopes.GlobalScope(self.pycore, self)
 
     @property
     @utils.saveit
     def lines(self):
         """A `SourceLinesAdapter`"""
-        return codeanalyze.SourceLinesAdapter(self.source_code)
+        return rope.base.codeanalyze.SourceLinesAdapter(self.source_code)
 
     @property
     @utils.saveit
     def logical_lines(self):
         """A `LogicalLinesFinder`"""
-        return codeanalyze.CachingLogicalLineFinder(self.lines)
+        return rope.base.codeanalyze.CachingLogicalLineFinder(self.lines)
 
     def get_name(self):
-        return libutils.modname(self.resource) if self.resource else ""
+        return rope.base.libutils.modname(self.resource) if self.resource else ""
 
 
 class PyPackage(pyobjects.PyPackage):
@@ -246,10 +244,10 @@
 
     def _create_structural_attributes(self):
         result = {}
-        modname = libutils.modname(self.resource)
+        modname = rope.base.libutils.modname(self.resource)
         extension_submodules = self.pycore._builtin_submodules(modname)
         for name, module in extension_submodules.items():
-            result[name] = builtins.BuiltinName(module)
+            result[name] = rope.base.builtins.BuiltinName(module)
         if self.resource is None:
             return result
         for name, resource in self._get_child_resources().items():
@@ -290,7 +288,7 @@
         return self
 
     def get_name(self):
-        return libutils.modname(self.resource) if self.resource else ""
+        return rope.base.libutils.modname(self.resource) if self.resource else ""
 
 
 class _AnnAssignVisitor(ast.RopeNodeVisitor):
@@ -424,8 +422,10 @@
         for decorator in pyfunction.decorators:
             if isinstance(decorator, ast.Name) and decorator.id == "property":
                 if isinstance(self, _ClassVisitor):
-                    type_ = builtins.Property(pyfunction)
-                    arg = pynamesdef.UnboundName(pyobjects.PyObject(self.owner_object))
+                    type_ = rope.base.builtins.Property(pyfunction)
+                    arg = pynamesdef.UnboundName(
+                        rope.base.pyobjects.PyObject(self.owner_object)
+                    )
 
                     def _eval(type_=type_, arg=arg):
                         return type_.get_property_object(
@@ -554,7 +554,9 @@
     def _is_ignored_import(self, imported_module):
         if not self.pycore.project.prefs.get("ignore_bad_imports", False):
             return False
-        return not isinstance(imported_module.get_object(), pyobjects.AbstractModule)
+        return not isinstance(
+            imported_module.get_object(), rope.base.pyobjects.AbstractModule
+        )
 
     def _Global(self, node):
         module = self.get_module()
