from abc import ABC, abstractmethod
from typing import Optional, Sequence

from rope.base import utils, exceptions


class BaseJobSet(ABC):
<<<<<<< HEAD
    name: str
    job_name: str
=======
    name: str = ""
    job_name: str = ""
>>>>>>> 064b45ab

    @abstractmethod
    def started_job(self, name: str) -> None:
        pass

    @abstractmethod
    def finished_job(self) -> None:
        pass

    @abstractmethod
    def check_status(self) -> None:
        pass

    @utils.deprecated("Just use JobSet.job_name attribute/property instead")
    def get_active_job_name(self) -> str:
        pass

    @abstractmethod
    def get_percent_done(self) -> Optional[float]:
        pass

    @utils.deprecated("Just use JobSet.name attribute/property instead")
    def get_name(self) -> str:
        pass

    @abstractmethod
    def increment(self) -> None:
        """
        Increment the number of tasks to complete.

        This is used if the number is not known ahead of time.
        """
        pass


class BaseTaskHandle(ABC):
    @abstractmethod
    def stop(self) -> None:
        pass

    @abstractmethod
    def current_jobset(self) -> Optional[BaseJobSet]:
        pass

    @abstractmethod
    def add_observer(self) -> None:
        pass

    @abstractmethod
    def is_stopped(self) -> bool:
        pass

    @abstractmethod
    def get_jobsets(self) -> Sequence[BaseJobSet]:
        pass

    def create_jobset(
        self, name: str = "JobSet", count: Optional[int] = None
    ) -> BaseJobSet:
        pass

    def _inform_observers(self) -> None:
        pass


class TaskHandle(BaseTaskHandle):
    def __init__(self, name="Task", interrupts=True):
        """Construct a TaskHandle

        If `interrupts` is `False` the task won't be interrupted by
        calling `TaskHandle.stop()`.

        """
        self.name = name
        self.interrupts = interrupts
        self.stopped = False
        self.job_sets = []
        self.observers = []

    def stop(self):
        """Interrupts the refactoring"""
        if self.interrupts:
            self.stopped = True
            self._inform_observers()

    def current_jobset(self):
        """Return the current `JobSet`"""
        if self.job_sets:
            return self.job_sets[-1]

    def add_observer(self, observer):
        """Register an observer for this task handle

        The observer is notified whenever the task is stopped or
        a job gets finished.

        """
        self.observers.append(observer)

    def is_stopped(self):
        return self.stopped

    def get_jobsets(self):
        return self.job_sets

    def create_jobset(self, name="JobSet", count=None):
        result = JobSet(self, name=name, count=count)
        self.job_sets.append(result)
        self._inform_observers()
        return result

    def _inform_observers(self):
        for observer in list(self.observers):
            observer()


class JobSet(BaseJobSet):
    def __init__(self, handle, name, count):
        self.handle = handle
        self.name = name
        self.count = count
        self.done = 0
        self.job_name = None

    def started_job(self, name):
        self.check_status()
        self.job_name = name
        self.handle._inform_observers()

    def finished_job(self):
        self.check_status()
        self.done += 1
        self.handle._inform_observers()
        self.job_name = None

    def check_status(self):
        if self.handle.is_stopped():
            raise exceptions.InterruptedTaskError()

    @utils.deprecated("Just use JobSet.job_name attribute/property instead")
    def get_active_job_name(self):
        return self.job_name

    def get_percent_done(self):
        if self.count is not None and self.count > 0:
            percent = self.done * 100 // self.count
            return min(percent, 100)

    @utils.deprecated("Just use JobSet.name attribute/property instead")
    def get_name(self):
        return self.name

    def increment(self):
        self.count += 1


class NullTaskHandle(BaseTaskHandle):
    def __init__(self):
        pass

    def is_stopped(self):
        return False

    def stop(self):
        pass

    def create_jobset(self, *args, **kwds):
        return NullJobSet()

    def get_jobsets(self):
        return []

    def add_observer(self, observer):
        pass

    def current_jobset(self) -> None:
        """Return the current `JobSet`"""
        return None


class NullJobSet(BaseJobSet):
    def __init__(self, *args):
        pass

    def started_job(self, name):
        pass

    def finished_job(self):
        pass

    def check_status(self):
        pass

    @utils.deprecated("Just use JobSet.job_name attribute/property instead")
    def get_active_job_name(self):
        pass

    def get_percent_done(self):
        pass

    @utils.deprecated("Just use JobSet.name attribute/property instead")
    def get_name(self):
        pass

    def increment(self):
        pass<|MERGE_RESOLUTION|>--- conflicted
+++ resolved
@@ -5,13 +5,8 @@
 
 
 class BaseJobSet(ABC):
-<<<<<<< HEAD
-    name: str
-    job_name: str
-=======
     name: str = ""
     job_name: str = ""
->>>>>>> 064b45ab
 
     @abstractmethod
     def started_job(self, name: str) -> None:
