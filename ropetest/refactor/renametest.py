--- conflicted
+++ resolved
@@ -172,7 +172,6 @@
         self.assertEquals('async def new_func():\n    pass\nnew_func()',
                           refactored)
 
-<<<<<<< HEAD
     @testutils.only_for('3.5')
     def test_renaming_await(self):
         code = 'async def b_func():\n    pass\nasync def a_func():\n    await b_func()'
@@ -181,8 +180,6 @@
                           refactored)
 
 
-=======
->>>>>>> c7bef44f
     def test_renaming_functions_across_modules(self):
         mod1 = testutils.create_module(self.project, 'mod1')
         mod1.write('def a_func():\n    pass\na_func()\n')
