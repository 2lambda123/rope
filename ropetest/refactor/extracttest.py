--- conflicted
+++ resolved
@@ -1298,7 +1298,37 @@
         ''')
         self.assertEqual(expected, refactored)
 
-<<<<<<< HEAD
+    def test_extract_exec(self):
+        code = dedent('''\
+            exec("def f(): pass", {})
+        ''')
+        start, end = self._convert_line_range_to_offset(code, 1, 1)
+        refactored = self.do_extract_method(code, start, end, 'new_func')
+        expected = dedent('''\
+
+            def new_func():
+                exec("def f(): pass", {})
+
+            new_func()
+        ''')
+        self.assertEqual(expected, refactored)
+
+    @testutils.only_for_versions_lower('3')
+    def test_extract_exec_statement(self):
+        code = dedent('''\
+            exec "def f(): pass" in {}
+        ''')
+        start, end = self._convert_line_range_to_offset(code, 1, 1)
+        refactored = self.do_extract_method(code, start, end, 'new_func')
+        expected = dedent('''\
+
+            def new_func():
+                exec "def f(): pass" in {}
+
+            new_func()
+        ''')
+        self.assertEqual(expected, refactored)
+
     def test_extract_to_static_method(self):
         code = dedent('''\
             class A:
@@ -1332,39 +1362,7 @@
         start, end = code.index(extract_target), code.index(extract_target) + len(extract_target)
         with self.assertRaisesRegexp(rope.base.exceptions.RefactoringError, "extract static method with reference to self"):
             self.do_extract_method(code, start, end, 'second_method', kind="staticmethod")
-=======
-    def test_extract_exec(self):
-        code = dedent('''\
-            exec("def f(): pass", {})
-        ''')
-        start, end = self._convert_line_range_to_offset(code, 1, 1)
-        refactored = self.do_extract_method(code, start, end, 'new_func')
-        expected = dedent('''\
-
-            def new_func():
-                exec("def f(): pass", {})
-
-            new_func()
-        ''')
-        self.assertEqual(expected, refactored)
-
-    @testutils.only_for_versions_lower('3')
-    def test_extract_exec_statement(self):
-        code = dedent('''\
-            exec "def f(): pass" in {}
-        ''')
-        start, end = self._convert_line_range_to_offset(code, 1, 1)
-        refactored = self.do_extract_method(code, start, end, 'new_func')
-        expected = dedent('''\
-
-            def new_func():
-                exec "def f(): pass" in {}
-
-            new_func()
-        ''')
-        self.assertEqual(expected, refactored)
-
->>>>>>> 2a2ba92c
+
 
 if __name__ == '__main__':
     unittest.main()