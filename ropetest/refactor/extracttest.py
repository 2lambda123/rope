--- conflicted
+++ resolved
@@ -2195,8 +2195,7 @@
 
             f()
             print(g)
-<<<<<<< HEAD
-        ''')
+        """)
         self.assertEqual(expected, refactored)
 
     def test_extract_method_with_nested_double_with_as(self):
@@ -2224,10 +2223,7 @@
                    "with open(\"test\") as file1, open(\"test\") as file2:\n" \
                    "    extracted(file1, file2)\n"
         self.assertEquals(expected, refactored)
+        
 
 if __name__ == '__main__':
-    unittest.main()
-=======
-        """)
-        self.assertEqual(expected, refactored)
->>>>>>> 9f140530
+    unittest.main()