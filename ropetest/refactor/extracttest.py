--- conflicted
+++ resolved
@@ -1811,7 +1811,213 @@
 
         self.assertEqual(expected, refactored)
 
-<<<<<<< HEAD
+    def test_extract_function_expression_with_assignment_to_attribute(self):
+        code = dedent('''\
+            class A(object):
+                def func(self):
+                    self.var_a = 1
+                    var_bb = self.var_a
+        ''')
+        extract_target = '= self.var_a'
+        start, end = code.index(extract_target)+2, code.index(extract_target)+2 + len(extract_target) - 2
+        refactored = self.do_extract_method(code, start, end, 'new_func', similar=True)
+        expected = dedent('''\
+            class A(object):
+                def func(self):
+                    self.var_a = 1
+                    var_bb = self.new_func()
+
+                def new_func(self):
+                    return self.var_a
+        ''')
+
+        self.assertEqual(expected, refactored)
+
+    def test_extract_function_expression_with_assignment_index(self):
+        code = dedent('''\
+            class A(object):
+                def func(self, val):
+                    self[val] = 1
+                    var_bb = self[val]
+        ''')
+        extract_target = '= self[val]'
+        start, end = code.index(extract_target)+2, code.index(extract_target)+2 + len(extract_target) - 2
+        refactored = self.do_extract_method(code, start, end, 'new_func', similar=True)
+        expected = dedent('''\
+            class A(object):
+                def func(self, val):
+                    self[val] = 1
+                    var_bb = self.new_func(val)
+
+                def new_func(self, val):
+                    return self[val]
+        ''')
+
+        self.assertEqual(expected, refactored)
+
+    def test_extraction_method_with_global_variable(self):
+        code = dedent('''\
+            g = None
+
+            def f():
+                global g
+
+                g = 2
+
+            f()
+            print(g)
+        ''')
+        extract_target = 'g = 2'
+        start, end = code.index(extract_target), code.index(extract_target) + len(extract_target)
+        refactored = self.do_extract_method(code, start, end, '_g')
+        expected = dedent('''\
+            g = None
+
+            def f():
+                global g
+
+                _g()
+
+            def _g():
+                global g
+                g = 2
+
+            f()
+            print(g)
+        ''')
+        self.assertEqual(expected, refactored)
+
+    def test_extraction_method_with_global_variable_and_global_declaration(self):
+        code = dedent('''\
+            g = None
+
+            def f():
+                global g
+
+                g = 2
+
+            f()
+            print(g)
+        ''')
+        start, end = 23, 42
+        refactored = self.do_extract_method(code, start, end, '_g')
+        expected = dedent('''\
+            g = None
+
+            def f():
+                _g()
+
+            def _g():
+                global g
+
+                g = 2
+
+            f()
+            print(g)
+        ''')
+        self.assertEqual(expected, refactored)
+
+    def test_extraction_one_line_with_global_variable_read_only(self):
+        code = dedent('''\
+            g = None
+
+            def f():
+                global g
+
+                a = g
+
+            f()
+            print(g)
+        ''')
+        extract_target = '= g'
+        start, end = code.index(extract_target) + 2, code.index(extract_target) + 3
+        refactored = self.do_extract_method(code, start, end, '_g')
+        expected = dedent('''\
+            g = None
+
+            def f():
+                global g
+
+                a = _g()
+
+            def _g():
+                return g
+
+            f()
+            print(g)
+        ''')
+        self.assertEqual(expected, refactored)
+
+    @testutils.only_for_versions_higher('3.8')
+    def test_extraction_one_line_with_global_variable(self):
+        code = dedent('''\
+            g = None
+
+            def f():
+                global g
+
+                while g := 4:
+                    pass
+
+            f()
+            print(g)
+        ''')
+        extract_target = 'g := 4'
+        start, end = code.index(extract_target), code.index(extract_target) + len(extract_target)
+        refactored = self.do_extract_method(code, start, end, '_g')
+        expected = dedent('''\
+            g = None
+
+            def f():
+                global g
+
+                while _g():
+                    pass
+
+            def _g():
+                global g
+                return (g := 4)
+
+            f()
+            print(g)
+        ''')
+        self.assertEqual(expected, refactored)
+
+    @testutils.only_for_versions_higher('3.8')
+    def test_extraction_one_line_with_global_variable_has_postread(self):
+        code = dedent('''\
+            g = None
+
+            def f():
+                global g
+
+                while g := 4:
+                    print(g)
+
+            f()
+            print(g)
+        ''')
+        extract_target = 'g := 4'
+        start, end = code.index(extract_target), code.index(extract_target) + len(extract_target)
+        refactored = self.do_extract_method(code, start, end, '_g')
+        expected = dedent('''\
+            g = None
+
+            def f():
+                global g
+
+                while g := _g():
+                    print(g)
+
+            def _g():
+                global g
+                return (g := 4)
+
+            f()
+            print(g)
+        ''')
+        self.assertEqual(expected, refactored)
+
     def test_extract_method_with_nested_double_with_as(self):
         code = "with open(\"test\") as file1:\n" \
                "    with open(\"test\") as file2:\n" \
@@ -1837,215 +2043,6 @@
                    "with open(\"test\") as file1, open(\"test\") as file2:\n" \
                    "    extracted(file1, file2)\n"
         self.assertEquals(expected, refactored)
-=======
-    def test_extract_function_expression_with_assignment_to_attribute(self):
-        code = dedent('''\
-            class A(object):
-                def func(self):
-                    self.var_a = 1
-                    var_bb = self.var_a
-        ''')
-        extract_target = '= self.var_a'
-        start, end = code.index(extract_target)+2, code.index(extract_target)+2 + len(extract_target) - 2
-        refactored = self.do_extract_method(code, start, end, 'new_func', similar=True)
-        expected = dedent('''\
-            class A(object):
-                def func(self):
-                    self.var_a = 1
-                    var_bb = self.new_func()
-
-                def new_func(self):
-                    return self.var_a
-        ''')
-
-        self.assertEqual(expected, refactored)
-
-    def test_extract_function_expression_with_assignment_index(self):
-        code = dedent('''\
-            class A(object):
-                def func(self, val):
-                    self[val] = 1
-                    var_bb = self[val]
-        ''')
-        extract_target = '= self[val]'
-        start, end = code.index(extract_target)+2, code.index(extract_target)+2 + len(extract_target) - 2
-        refactored = self.do_extract_method(code, start, end, 'new_func', similar=True)
-        expected = dedent('''\
-            class A(object):
-                def func(self, val):
-                    self[val] = 1
-                    var_bb = self.new_func(val)
-
-                def new_func(self, val):
-                    return self[val]
-        ''')
-
-        self.assertEqual(expected, refactored)
-
-    def test_extraction_method_with_global_variable(self):
-        code = dedent('''\
-            g = None
-
-            def f():
-                global g
-
-                g = 2
-
-            f()
-            print(g)
-        ''')
-        extract_target = 'g = 2'
-        start, end = code.index(extract_target), code.index(extract_target) + len(extract_target)
-        refactored = self.do_extract_method(code, start, end, '_g')
-        expected = dedent('''\
-            g = None
-
-            def f():
-                global g
-
-                _g()
-
-            def _g():
-                global g
-                g = 2
-
-            f()
-            print(g)
-        ''')
-        self.assertEqual(expected, refactored)
-
-    def test_extraction_method_with_global_variable_and_global_declaration(self):
-        code = dedent('''\
-            g = None
-
-            def f():
-                global g
-
-                g = 2
-
-            f()
-            print(g)
-        ''')
-        start, end = 23, 42
-        refactored = self.do_extract_method(code, start, end, '_g')
-        expected = dedent('''\
-            g = None
-
-            def f():
-                _g()
-
-            def _g():
-                global g
-
-                g = 2
-
-            f()
-            print(g)
-        ''')
-        self.assertEqual(expected, refactored)
-
-    def test_extraction_one_line_with_global_variable_read_only(self):
-        code = dedent('''\
-            g = None
-
-            def f():
-                global g
-
-                a = g
-
-            f()
-            print(g)
-        ''')
-        extract_target = '= g'
-        start, end = code.index(extract_target) + 2, code.index(extract_target) + 3
-        refactored = self.do_extract_method(code, start, end, '_g')
-        expected = dedent('''\
-            g = None
-
-            def f():
-                global g
-
-                a = _g()
-
-            def _g():
-                return g
-
-            f()
-            print(g)
-        ''')
-        self.assertEqual(expected, refactored)
-
-    @testutils.only_for_versions_higher('3.8')
-    def test_extraction_one_line_with_global_variable(self):
-        code = dedent('''\
-            g = None
-
-            def f():
-                global g
-
-                while g := 4:
-                    pass
-
-            f()
-            print(g)
-        ''')
-        extract_target = 'g := 4'
-        start, end = code.index(extract_target), code.index(extract_target) + len(extract_target)
-        refactored = self.do_extract_method(code, start, end, '_g')
-        expected = dedent('''\
-            g = None
-
-            def f():
-                global g
-
-                while _g():
-                    pass
-
-            def _g():
-                global g
-                return (g := 4)
-
-            f()
-            print(g)
-        ''')
-        self.assertEqual(expected, refactored)
-
-    @testutils.only_for_versions_higher('3.8')
-    def test_extraction_one_line_with_global_variable_has_postread(self):
-        code = dedent('''\
-            g = None
-
-            def f():
-                global g
-
-                while g := 4:
-                    print(g)
-
-            f()
-            print(g)
-        ''')
-        extract_target = 'g := 4'
-        start, end = code.index(extract_target), code.index(extract_target) + len(extract_target)
-        refactored = self.do_extract_method(code, start, end, '_g')
-        expected = dedent('''\
-            g = None
-
-            def f():
-                global g
-
-                while g := _g():
-                    print(g)
-
-            def _g():
-                global g
-                return (g := 4)
-
-            f()
-            print(g)
-        ''')
-        self.assertEqual(expected, refactored)
-
->>>>>>> ac462788
 
 if __name__ == '__main__':
     unittest.main()