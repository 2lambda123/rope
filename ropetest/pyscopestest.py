try:
    import unittest2 as unittest
except ImportError:
    import unittest

from textwrap import dedent

from rope.base import libutils
from rope.base.pyobjects import get_base_type
from ropetest import testutils


class PyCoreScopesTest(unittest.TestCase):
    def setUp(self):
        super(PyCoreScopesTest, self).setUp()
        self.project = testutils.sample_project()
        self.pycore = self.project.pycore

    def tearDown(self):
        testutils.remove_project(self.project)
        super(PyCoreScopesTest, self).tearDown()

    def test_simple_scope(self):
        code = dedent("""\
            def sample_func():
                pass
        """)
        scope = libutils.get_string_scope(self.project, code)

        sample_func = scope["sample_func"].get_object()
        self.assertEqual(get_base_type("Function"), sample_func.get_type())

    def test_simple_function_scope(self):
        code = dedent("""\
            def sample_func():
                a = 10
        """)
        scope = libutils.get_string_scope(self.project, code)

        self.assertEqual(1, len(scope.get_scopes()))
        sample_func_scope = scope.get_scopes()[0]
        self.assertEqual(1, len(sample_func_scope.get_names()))
        self.assertEqual(0, len(sample_func_scope.get_scopes()))

    def test_classes_inside_function_scopes(self):
        code = dedent("""\
            def sample_func():
                class SampleClass(object):
                    pass
        """)
        scope = libutils.get_string_scope(self.project, code)

        self.assertEqual(1, len(scope.get_scopes()))
        sample_func_scope = scope.get_scopes()[0]  # noqa
        self.assertEqual(
            get_base_type("Type"),
            scope.get_scopes()[0]["SampleClass"].get_object().get_type(),
        )

    def test_list_comprehension_scope_inside_assignment(self):
        code = "a_var = [b_var + d_var for b_var, c_var in e_var]\n"
        scope = libutils.get_string_scope(self.project, code)

        self.assertEqual(
            list(sorted(scope.get_defined_names())),
            ["a_var"],
        )
        self.assertEqual(
            list(sorted(scope.get_scopes()[0].get_defined_names())),
            ["b_var", "c_var"],
        )

    def test_list_comprehension_scope(self):
        code = "[b_var + d_var for b_var, c_var in e_var]\n"
        scope = libutils.get_string_scope(self.project, code)

        self.assertEqual(
            list(sorted(scope.get_scopes()[0].get_defined_names())),
            ["b_var", "c_var"],
        )

    def test_set_comprehension_scope(self):
        code = "{b_var + d_var for b_var, c_var in e_var}\n"
        scope = libutils.get_string_scope(self.project, code)

        self.assertEqual(
            list(sorted(scope.get_scopes()[0].get_defined_names())),
            ["b_var", "c_var"],
        )

    def test_generator_comprehension_scope(self):
        code = "(b_var + d_var for b_var, c_var in e_var)\n"
        scope = libutils.get_string_scope(self.project, code)

        self.assertEqual(
            list(sorted(scope.get_scopes()[0].get_defined_names())),
            ["b_var", "c_var"],
        )

    def test_dict_comprehension_scope(self):
        code = "{b_var: d_var for b_var, c_var in e_var}\n"
        scope = libutils.get_string_scope(self.project, code)

        self.assertEqual(
            list(sorted(scope.get_scopes()[0].get_defined_names())),
            ["b_var", "c_var"],
        )

    @testutils.only_for_versions_higher("3.8")
    def test_inline_assignment(self):
        code = """values = (a_var := 2,)"""
        scope = libutils.get_string_scope(self.project, code)

        self.assertEqual(
            list(sorted(scope.get_defined_names())),
            ["a_var", "values"],
        )

    @testutils.only_for_versions_higher("3.8")
    def test_inline_assignment_in_comprehensions(self):
        code = dedent("""\
            [
                (a_var := b_var + (f_var := g_var))
                for b_var in [(j_var := i_var)
                for i_var in c_var] if a_var + (h_var := d_var)
            ]
        """)
        scope = libutils.get_string_scope(self.project, code)

        self.assertEqual(
            list(sorted(scope.get_scopes()[0].get_defined_names())),
            ["a_var", "b_var", "f_var"],
        )
        self.assertEqual(
            list(sorted(scope.get_scopes()[0].get_scopes()[0].get_defined_names())),
            ["i_var", "j_var"],
        )

    def test_nested_comprehension(self):
        code = dedent("""\
            [
                b_var + d_var for b_var, c_var in [
                    e_var for e_var in f_var
                ]
            ]
        """)
        scope = libutils.get_string_scope(self.project, code)

        self.assertEqual(
            list(sorted(scope.get_scopes()[0].get_defined_names())),
            ["b_var", "c_var"],
        )
        self.assertEqual(
            list(sorted(scope.get_scopes()[0].get_scopes()[0].get_defined_names())),
            ["e_var"],
        )

    def test_simple_class_scope(self):
        code = dedent("""\
            class SampleClass(object):
                def f(self):
                    var = 10
        """)
        scope = libutils.get_string_scope(self.project, code)

        self.assertEqual(1, len(scope.get_scopes()))
        sample_class_scope = scope.get_scopes()[0]
        self.assertTrue("f" in sample_class_scope)
        self.assertEqual(1, len(sample_class_scope.get_scopes()))
        f_in_class = sample_class_scope.get_scopes()[0]
        self.assertTrue("var" in f_in_class)

    def test_get_lineno(self):
        code = dedent("""\

            def sample_func():
                a = 10
        """)
        scope = libutils.get_string_scope(self.project, code)

        self.assertEqual(1, len(scope.get_scopes()))
        sample_func_scope = scope.get_scopes()[0]
        self.assertEqual(1, scope.get_start())
        self.assertEqual(2, sample_func_scope.get_start())

    def test_scope_kind(self):
        code = dedent("""\
            class SampleClass(object):
                pass
            def sample_func():
                pass
        """)
        scope = libutils.get_string_scope(self.project, code)

        sample_class_scope = scope.get_scopes()[0]
        sample_func_scope = scope.get_scopes()[1]
        self.assertEqual("Module", scope.get_kind())
        self.assertEqual("Class", sample_class_scope.get_kind())
        self.assertEqual("Function", sample_func_scope.get_kind())

    def test_function_parameters_in_scope_names(self):
        code = dedent("""\
            def sample_func(param):
                a = 10
        """)
        scope = libutils.get_string_scope(self.project, code)

        sample_func_scope = scope.get_scopes()[0]
        self.assertTrue("param" in sample_func_scope)

    def test_get_names_contains_only_names_defined_in_a_scope(self):
        code = dedent("""\
            var1 = 10
            def sample_func(param):
                var2 = 20
        """)
        scope = libutils.get_string_scope(self.project, code)

        sample_func_scope = scope.get_scopes()[0]
        self.assertTrue("var1" not in sample_func_scope)

    def test_scope_lookup(self):
        code = dedent("""\
            var1 = 10
            def sample_func(param):
                var2 = 20
        """)
        scope = libutils.get_string_scope(self.project, code)

        self.assertTrue(scope.lookup("var2") is None)
        self.assertEqual(
            get_base_type("Function"),
            scope.lookup("sample_func").get_object().get_type(),
        )
        sample_func_scope = scope.get_scopes()[0]
        self.assertTrue(sample_func_scope.lookup("var1") is not None)

    def test_function_scopes(self):
        code = dedent("""\
            def func():
                var = 10
        """)
        scope = libutils.get_string_scope(self.project, code)

        func_scope = scope.get_scopes()[0]
        self.assertTrue("var" in func_scope)

    def test_function_scopes_classes(self):
        code = dedent("""\
            def func():
                class Sample(object):
                    pass
        """)
        scope = libutils.get_string_scope(self.project, code)

        func_scope = scope.get_scopes()[0]
        self.assertTrue("Sample" in func_scope)

    def test_function_getting_scope(self):
        code = dedent("""\
            def func():    var = 10
        """)
        mod = libutils.get_string_module(self.project, code)

        func_scope = mod["func"].get_object().get_scope()
        self.assertTrue("var" in func_scope)

    def test_scopes_in_function_scopes(self):
        code = dedent("""\
            def func():
                def inner():
                    var = 10
        """)
        scope = libutils.get_string_scope(self.project, code)

        func_scope = scope.get_scopes()[0]
        inner_scope = func_scope.get_scopes()[0]
        self.assertTrue("var" in inner_scope)

    def test_for_variables_in_scopes(self):
        code = dedent("""\
            for a_var in range(10):
                pass
        """)
        scope = libutils.get_string_scope(self.project, code)

        self.assertTrue("a_var" in scope)

    def test_assists_inside_fors(self):
        code = dedent("""\
            for i in range(10):
                a_var = i
        """)
        scope = libutils.get_string_scope(self.project, code)

        self.assertTrue("a_var" in scope)

    def test_first_parameter_of_a_method(self):
        code = dedent("""\
            class AClass(object):
                def a_func(self, param):
                    pass
        """)
        a_class = libutils.get_string_module(self.project, code)["AClass"].get_object()
        function_scope = a_class["a_func"].get_object().get_scope()
        self.assertEqual(a_class, function_scope["self"].get_object().get_type())
        self.assertNotEqual(a_class, function_scope["param"].get_object().get_type())

    def test_first_parameter_of_static_methods(self):
        code = dedent("""\
            class AClass(object):
                @staticmethod
                def a_func(param):
                    pass
        """)
        a_class = libutils.get_string_module(self.project, code)["AClass"].get_object()
        function_scope = a_class["a_func"].get_object().get_scope()
        self.assertNotEqual(a_class, function_scope["param"].get_object().get_type())

    def test_first_parameter_of_class_methods(self):
        code = dedent("""\
            class AClass(object):
                @classmethod
                def a_func(cls):
                    pass
        """)
        a_class = libutils.get_string_module(self.project, code)["AClass"].get_object()
        function_scope = a_class["a_func"].get_object().get_scope()
        self.assertEqual(a_class, function_scope["cls"].get_object())

    def test_first_parameter_with_self_as_name_and_unknown_decorator(self):
        code = dedent("""\
            def my_decorator(func):
                return func
            class AClass(object):
                @my_decorator
                def a_func(self):
                    pass
        """)
        a_class = libutils.get_string_module(self.project, code)["AClass"].get_object()
        function_scope = a_class["a_func"].get_object().get_scope()
        self.assertEqual(a_class, function_scope["self"].get_object().get_type())

    def test_inside_class_scope_attribute_lookup(self):
        code = dedent("""\
            class C(object):
                an_attr = 1
                def a_func(self):
                    pass""")
        scope = libutils.get_string_scope(self.project, code)

        self.assertEqual(1, len(scope.get_scopes()))
        c_scope = scope.get_scopes()[0]
        self.assertTrue("an_attr" in c_scope.get_names())
        self.assertTrue(c_scope.lookup("an_attr") is not None)
        f_in_c = c_scope.get_scopes()[0]
        self.assertTrue(f_in_c.lookup("an_attr") is None)

    def test_inside_class_scope_attribute_lookup2(self):
        code = dedent("""\
            class C(object):
                def __init__(self):
                    self.an_attr = 1
                def a_func(self):
                    pass""")
        scope = libutils.get_string_scope(self.project, code)

        self.assertEqual(1, len(scope.get_scopes()))
        c_scope = scope.get_scopes()[0]
        f_in_c = c_scope.get_scopes()[0]
        self.assertTrue(f_in_c.lookup("an_attr") is None)

    def test_get_inner_scope_for_staticmethods(self):
        code = dedent("""\
            class C(object):
                @staticmethod
                def a_func(self):
                    pass
        """)
        scope = libutils.get_string_scope(self.project, code)

        c_scope = scope.get_scopes()[0]
        f_in_c = c_scope.get_scopes()[0]
        self.assertEqual(f_in_c, scope.get_inner_scope_for_line(4))

    def test_get_scope_for_offset_for_comprehension(self):
        code = "a = [i for i in range(10)]\n"
        scope = libutils.get_string_scope(self.project, code)

        c_scope = scope.get_scopes()[0]
        self.assertEqual(c_scope, scope.get_inner_scope_for_offset(10))
        self.assertEqual(scope, scope.get_inner_scope_for_offset(1))

    def test_get_scope_for_offset_for_in_nested_comprehension(self):
        code = "[i for i in [j for j in k]]\n"
        scope = libutils.get_string_scope(self.project, code)

        c_scope = scope.get_scopes()[0]
        self.assertEqual(c_scope, scope.get_inner_scope_for_offset(5))
        inner_scope = c_scope.get_scopes()[0]
        self.assertEqual(inner_scope, scope.get_inner_scope_for_offset(15))

    def test_get_scope_for_offset_for_scope_with_indent(self):
        code = dedent("""\
            def f(a):
                print(a)
        """)
        scope = libutils.get_string_scope(self.project, code)

        inner_scope = scope.get_scopes()[0]
        self.assertEqual(inner_scope, scope.get_inner_scope_for_offset(10))

    @testutils.only_for("3.5")
    def test_get_scope_for_offset_for_function_scope_and_async_with_statement(self):
        scope = libutils.get_string_scope(
            self.project,
            dedent("""\
                async def func():
                    async with a_func() as var:
                        print(var)
            """),
        )
        inner_scope = scope.get_scopes()[0]
        self.assertEqual(inner_scope, scope.get_inner_scope_for_offset(27))

    def test_getting_overwritten_scopes(self):
        code = dedent("""\
            def f():
                pass
            def f():
                pass
        """)
        scope = libutils.get_string_scope(self.project, code)

        self.assertEqual(2, len(scope.get_scopes()))
        f1_scope = scope.get_scopes()[0]
        f2_scope = scope.get_scopes()[1]
        self.assertNotEqual(f1_scope, f2_scope)

    def test_assigning_builtin_names(self):
        code = "range = 1\n"
        mod = libutils.get_string_module(self.project, code)

        range = mod.get_scope().lookup("range")
        self.assertEqual((mod, 1), range.get_definition_location())

    def test_get_inner_scope_and_logical_lines(self):
        code = dedent('''\
            class C(object):
                def f():
                    s = """
            1
            2
            """
                    a = 1
        ''')
        scope = libutils.get_string_scope(self.project, code)

        c_scope = scope.get_scopes()[0]
        f_in_c = c_scope.get_scopes()[0]
        self.assertEqual(f_in_c, scope.get_inner_scope_for_line(7))

    def test_getting_defined_names_for_classes(self):
        code = dedent("""\
            class A(object):
                def a(self):
                    pass
            class B(A):
                def b(self):
                    pass
        """)
        scope = libutils.get_string_scope(self.project, code)

        a_scope = scope["A"].get_object().get_scope()  # noqa
        b_scope = scope["B"].get_object().get_scope()
        self.assertTrue("a" in b_scope.get_names())
        self.assertTrue("b" in b_scope.get_names())
        self.assertTrue("a" not in b_scope.get_defined_names())
        self.assertTrue("b" in b_scope.get_defined_names())

    def test_getting_defined_names_for_modules(self):
        code = dedent("""\
            class A(object):
                pass
        """)
        scope = libutils.get_string_scope(self.project, code)

        self.assertTrue("open" in scope.get_names())
        self.assertTrue("A" in scope.get_names())
        self.assertTrue("open" not in scope.get_defined_names())
        self.assertTrue("A" in scope.get_defined_names())

    def test_get_inner_scope_for_list_comprhension_with_many_targets(self):
        code = "a = [(i, j) for i,j in enumerate(range(10))]\n"
        scope = libutils.get_string_scope(self.project, code)

        self.assertEqual(len(scope.get_scopes()), 1)
        self.assertNotIn("i", scope)
        self.assertNotIn("j", scope)
        self.assertIn("i", scope.get_scopes()[0])
        self.assertIn("j", scope.get_scopes()[0])

    def test_get_inner_scope_for_generator(self):
        code = "a = (i for i in range(10))\n"
        scope = libutils.get_string_scope(self.project, code)

        self.assertEqual(len(scope.get_scopes()), 1)
        self.assertNotIn("i", scope)
        self.assertIn("i", scope.get_scopes()[0])

    def test_get_inner_scope_for_set_comprehension(self):
        code = "a = {i for i in range(10)}\n"
        scope = libutils.get_string_scope(self.project, code)

        self.assertEqual(len(scope.get_scopes()), 1)
        self.assertNotIn("i", scope)
        self.assertIn("i", scope.get_scopes()[0])

    def test_get_inner_scope_for_dict_comprehension(self):
        code = "a = {i:i for i in range(10)}\n"
        scope = libutils.get_string_scope(self.project, code)

        self.assertEqual(len(scope.get_scopes()), 1)
        self.assertNotIn("i", scope)
        self.assertIn("i", scope.get_scopes()[0])

    def test_get_inner_scope_for_nested_list_comprhension(self):
        code = "a = [[i + j for j in range(10)] for i in range(10)]\n"
        scope = libutils.get_string_scope(self.project, code)

        self.assertEqual(len(scope.get_scopes()), 1)
        self.assertNotIn("i", scope)
        self.assertNotIn("j", scope)
        self.assertIn("i", scope.get_scopes()[0])
        self.assertEqual(len(scope.get_scopes()[0].get_scopes()), 1)
        self.assertIn("j", scope.get_scopes()[0].get_scopes()[0])
        self.assertIn("i", scope.get_scopes()[0].get_scopes()[0])

    def test_get_scope_region(self):
        scope = libutils.get_string_scope(
            self.project,
            dedent("""
                def func1(ala):
                   pass

                def func2(o):
<<<<<<< HEAD
                   pass
            """),
=======
                   pass""",
            ),
>>>>>>> 214cb562
        )

        self.assertEqual(scope.get_region(), (0, 48))
        self.assertEqual(scope.get_scopes()[0].get_region(), (1, 24))
        self.assertEqual(scope.get_scopes()[1].get_region(), (26, 47))

    def test_only_get_inner_scope_region(self):
        scope = libutils.get_string_scope(
            self.project,
            dedent("""
                def func1(ala):
                   pass

                def func2(o):
<<<<<<< HEAD
                   pass
            """),
=======
                   pass""",
            ),
>>>>>>> 214cb562
        )

        self.assertEqual(scope.get_scopes()[1].get_region(), (26, 47))<|MERGE_RESOLUTION|>--- conflicted
+++ resolved
@@ -544,13 +544,8 @@
                    pass
 
                 def func2(o):
-<<<<<<< HEAD
                    pass
             """),
-=======
-                   pass""",
-            ),
->>>>>>> 214cb562
         )
 
         self.assertEqual(scope.get_region(), (0, 48))
@@ -565,13 +560,8 @@
                    pass
 
                 def func2(o):
-<<<<<<< HEAD
                    pass
             """),
-=======
-                   pass""",
-            ),
->>>>>>> 214cb562
         )
 
         self.assertEqual(scope.get_scopes()[1].get_region(), (26, 47))