--- conflicted
+++ resolved
@@ -12,16 +12,8 @@
   allow_failures:
     - python: "pypy"
     - python: "pypy3"
-<<<<<<< HEAD
 install:
     - if [[ $TRAVIS_PYTHON_VERSION == 2.6 ]]; then pip install importlib unittest2; fi
-=======
-    - python: "3.3"
-    - python: "3.4"
-    - python: "3.5"
 notifications:
     irc: "chat.freenode.net#rope"
-before_script:
-  - '[ "${TRAVIS_PYTHON_VERSION}" = "2.6" ] && travis_retry pip install unittest2 || /bin/true'
->>>>>>> 00ece54f
 script: python setup.py test